--- conflicted
+++ resolved
@@ -249,12 +249,6 @@
           // optional
           google: false // optional
         }
-<<<<<<< HEAD
-      },
-      network: {
-        host: "rinkeby"
-=======
->>>>>>> ce54ae9d
       }
     }
   }
