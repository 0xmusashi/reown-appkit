--- conflicted
+++ resolved
@@ -1,30 +1,17 @@
+import { chainList, EMPTY_CHAIN_DATA } from "./chains";
+import { themesList } from "../themes";
 import { providers, FALLBACK } from "../providers";
-<<<<<<< HEAD
-import { themesList } from "../themes";
-import { chainList, EMPTY_CHAIN_DATA } from "./chains";
-=======
 import {
   METAMASK_INJECTED,
   CIPHER_INJECTED,
   FALLBACK_INJECTED
 } from "../providers/injected";
->>>>>>> 0bc54cc2
 import {
   IProviderInfo,
   IInjectedProvidersMap,
   ChainData,
   ThemeColors
 } from "./types";
-<<<<<<< HEAD
-import {
-  METAMASK_INJECTED,
-  CIPHER_INJECTED,
-  FALLBACK_INJECTED
-} from "../providers/injected";
-=======
-import { themesList } from "../themes";
-import { chainList, EMPTY_CHAIN_DATA } from "./chains";
->>>>>>> 0bc54cc2
 
 export function checkInjectedProviders(): IInjectedProvidersMap {
   const result = {
@@ -100,14 +87,11 @@
   );
 }
 
-<<<<<<< HEAD
 export function getProviderInfoById(id: string | null): IProviderInfo {
   if (!id) return FALLBACK;
   return filterMatches<IProviderInfo>(providers, x => x.id === id, FALLBACK);
 }
 
-=======
->>>>>>> 0bc54cc2
 export function getProviderInfoByCheck(check: string | null): IProviderInfo {
   if (!check) return FALLBACK;
   return filterMatches<IProviderInfo>(
