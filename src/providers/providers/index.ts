--- conflicted
+++ resolved
@@ -21,11 +21,9 @@
 // @ts-ignore
 import FrameLogo from "../logos/frame.svg";
 // @ts-ignore
-<<<<<<< HEAD
 import BinanceChainWalletLogo from "../logos/binancechainwallet.svg";
-=======
+// @ts-ignore
 import WalletLinkLogo from "../logos/walletlink.svg";
->>>>>>> 4d2f2db0
 
 import { IProviderInfo } from "../../helpers";
 
@@ -140,14 +138,14 @@
   check: "isFrameNative"
 };
 
-<<<<<<< HEAD
 export const BINANCECHAINWALLET: IProviderInfo = {
   id: "binancechainwallet",
   name: "Binance Chain",
   logo: BinanceChainWalletLogo,
   type: "injected",
   check: "isBinanceChainWallet"
-=======
+};
+
 export const WALLETLINK: IProviderInfo = {
   id: "walletlink",
   name: "Coinbase Wallet",
@@ -157,5 +155,4 @@
   package: {
     required: [["infuraId", "rpc", "appName"]]
   }
->>>>>>> 4d2f2db0
 };