--- conflicted
+++ resolved
@@ -41,15 +41,13 @@
 // @ts-ignore
 import CeloExtensionWalletLogo from "../logos/celoExtensionWallet.svg";
 // @ts-ignore
-<<<<<<< HEAD
 import BlockWalletLogo from "../logos/blockwallet.svg";
 // @ts-ignore
 import TallyLogo from "../logos/tally.svg";
 // @ts-ignore
 import PortalLogo from "../logos/portal.svg";
-=======
+// @ts-ignore
 import SequenceLogo from "../logos/sequence.svg";
->>>>>>> 872a25fe
 
 export const FALLBACK: IProviderInfo = {
   id: "injected",
@@ -211,7 +209,6 @@
   check: "isCelo"
 };
 
-<<<<<<< HEAD
 export const BLOCKWALLET: IProviderInfo = {
   id: "injected",
   name: "BlockWallet",
@@ -234,12 +231,12 @@
   logo: PortalLogo,
   type: "injected",
   check: "isPortal"
-=======
+};
+
 export const SEQUENCEINJECTED: IProviderInfo = {
   id: "injected",
   name: "Sequence",
   logo: SequenceLogo,
   type: "injected",
   check: "isSequence"
->>>>>>> 872a25fe
 };