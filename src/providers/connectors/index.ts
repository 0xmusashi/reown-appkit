import injected from "./injected";
import boltx from "./boltx";
import walletconnect from "./walletconnect";
import portis from "./portis";
import fortmatic from "./fortmatic";
import torus from "./torus";
import venly from "./venly";
import authereum from "./authereum";
import burnerconnect from "./burnerconnect";
import mewconnect from "./mewconnect";
import dcentwallet from "./dcentwallet";
import bitski from "./bitski";
import frame from "./frame";
import binancechainwallet from "./binancechainwallet";
import coinbasewallet, { walletlink } from "./coinbasewallet";
import sequence from "./sequence";
import clvwallet from "./clvwallet"
import opera from "./opera";
<<<<<<< HEAD
import web3auth from "./web3auth"
=======
import bitkeep from "./bitkeep"

>>>>>>> f83d73ec

export {
  injected,
  walletconnect,
  boltx,
  portis,
  torus,
  fortmatic,
  venly,
  authereum,
  burnerconnect,
  mewconnect,
  dcentwallet,
  bitski,
  frame,
  binancechainwallet,
  coinbasewallet,
  walletlink,
  sequence,
  clvwallet,
  opera,
<<<<<<< HEAD
  web3auth
=======
  bitkeep
>>>>>>> f83d73ec
};<|MERGE_RESOLUTION|>--- conflicted
+++ resolved
@@ -16,12 +16,8 @@
 import sequence from "./sequence";
 import clvwallet from "./clvwallet"
 import opera from "./opera";
-<<<<<<< HEAD
 import web3auth from "./web3auth"
-=======
 import bitkeep from "./bitkeep"
-
->>>>>>> f83d73ec
 
 export {
   injected,
@@ -43,9 +39,6 @@
   sequence,
   clvwallet,
   opera,
-<<<<<<< HEAD
-  web3auth
-=======
+  web3auth,
   bitkeep
->>>>>>> f83d73ec
 };