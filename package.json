{
  "name": "web3modal",
  "version": "1.9.5",
  "description": "A single Web3 / Ethereum provider solution for all Wallets",
  "keywords": [
    "web3",
    "crypto",
    "ethereum",
    "web3modal",
    "metamask",
    "tally",
    "walletconnect",
    "portis",
    "fortmatic",
    "arkane",
    "venly",
    "torus",
    "authereum",
    "frame",
<<<<<<< HEAD
    "coinbasewallet"
=======
    "walletlink",
    "sequence"
>>>>>>> 960074a7
  ],
  "author": "Web3Modal <web3modal.com>",
  "license": "MIT",
  "main": "dist/index.js",
  "unpkg": "dist/index.js",
  "types": "dist/index.d.ts",
  "typings": "dist/index.d.ts",
  "directories": {
    "dist": "dist",
    "test": "test"
  },
  "files": [
    "dist"
  ],
  "homepage": "https://github.com/web3modal/web3modal",
  "repository": {
    "type": "git",
    "url": "git+https://github.com/web3modal/web3modal.git"
  },
  "bugs": {
    "url": "https://github.com/web3modal/web3modal/issues"
  },
  "scripts": {
    "prepare": "npm run clean && npm run build",
    "clean": "rm -rf dist",
    "clean:example": "rm -rf example/build",
    "clean:node_modules": "rm -rf node_modules && cd example && rm -rf node_modules",
    "clean:all": "npm run clean && npm run clean:example && npm run clean:node_modules",
    "bootstrap": "npm install && cd example && npm install",
    "start": "npm run check && cd example && npm run start",
    "build": "webpack",
    "build:example": "npm run bootstrap && npm run build && cd example && npm run build",
    "test": "mocha --require ./babel-polyfill.js test/**/*.spec.js",
    "lint": "tslint ./src/*.ts ./src/**/*.ts",
    "format": "prettier ./src/*.ts ./src/**/*.ts --write",
    "check": "npm run clean && npm run lint && npm run format && npm run build && npm run test",
    "reset": "npm run clean:all && npm run bootstrap && npm run check"
  },
  "devDependencies": {
    "@babel/cli": "^7.11.6",
    "@babel/core": "^7.11.6",
    "@babel/node": "^7.10.5",
    "@babel/polyfill": "^7.11.5",
    "@babel/preset-env": "^7.11.5",
    "@babel/preset-typescript": "^7.1.0",
    "@babel/register": "^7.11.5",
    "@types/react": "^16.9.50",
    "@types/react-dom": "^16.8.4",
    "@types/styled-components": "^5.1.19",
    "@types/web3": "^1.2.2",
    "babel-eslint": "^10.1.0",
    "chai": "^4.1.2",
    "eslint": "^7.10.0",
    "file-loader": "^3.0.1",
    "husky": "^3.0.0",
    "isomorphic-fetch": "^2.2.1",
    "mocha": "5.2.0",
    "prettier": "^1.18.2",
    "terser": "^3.14.1",
    "ts-loader": "^5.3.3",
    "tslint": "^5.18.0",
    "tslint-config-prettier": "^1.18.0",
    "tslint-config-standard": "^8.0.1",
    "typescript": "^3.1.3",
    "tslib": "^2.3.1",
    "url-loader": "^1.1.2",
    "webpack": "^4.44.2",
    "webpack-cli": "^3.2.1"
  },
  "dependencies": {
    "detect-browser": "^5.1.0",
    "prop-types": "^15.7.2",
    "react": "^16.8.6",
    "react-dom": "^16.8.6",
    "styled-components": "^5.3.3",
    "tslib": "^1.10.0"
  }
}<|MERGE_RESOLUTION|>--- conflicted
+++ resolved
@@ -17,12 +17,8 @@
     "torus",
     "authereum",
     "frame",
-<<<<<<< HEAD
-    "coinbasewallet"
-=======
-    "walletlink",
+    "coinbasewallet",
     "sequence"
->>>>>>> 960074a7
   ],
   "author": "Web3Modal <web3modal.com>",
   "license": "MIT",
